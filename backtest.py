--- conflicted
+++ resolved
@@ -1,566 +1,554 @@
-# backtest.py
-
-import numpy as np  # type: ignore
-import pandas as pd  # type: ignore
-import json
-import logging
-from datetime import datetime
-import os
-import sys
-from tabulate import tabulate  # type: ignore
-from colorama import Back, Fore, Style, init  # type: ignore
-from typing import Any, Dict, List, Mapping, Sequence, Tuple, cast
-
-init(autoreset=True)
-
-# Ensure logs directory exists
-LOG_DIR = 'logs'
-if not os.path.exists(LOG_DIR):
-    os.makedirs(LOG_DIR)
-
-# Configure logging
-logging.basicConfig(
-    filename=os.path.join(
-        LOG_DIR,
-        f"backtest_{datetime.now().strftime('%Y%m%d_%H%M%S')}.log",
-    ),
-    level=logging.INFO,
-    format="%(asctime)s [%(levelname)s] %(message)s",
-)
-
-# Load configuration
-
-
-def load_config() -> Dict[str, Any]:
-    try:
-        with open('config.json', 'r') as f:
-            config = cast(Dict[str, Any], json.load(f))
-        # Validate config parameters
-        required_keys = [
-            "exchanges",
-            "symbol",
-            "min_profit_percent",
-            "trade_amount",
-            "max_trade_amount",
-            "initial_balance",
-        ]
-        for key in required_keys:
-            if key not in config:
-                raise ValueError(f"Missing required config parameter: {key}")
-        return config
-    except Exception as e:
-        logging.error(f"Error loading configuration: {e}")
-        exit(1)
-
-
-config = load_config()
-
-# Extract configuration parameters
-exchanges_config = {ex['name']: ex for ex in config['exchanges']}
-symbol = config['symbol']
-min_profit_percent = config['min_profit_percent']
-trade_amount = config['trade_amount']
-max_trade_amount = config['max_trade_amount']
-
-# Map symbols per exchange (if needed)
-exchange_symbol_map = {
-    'binance': symbol,
-    'kraken': symbol.replace('BTC', 'XBT'),
-    'coinbase': symbol,
-    'bitfinex': symbol,
-    'huobi': symbol.replace('USD', 'USDT'),
-    'bittrex': symbol,
-    'poloniex': symbol,
-    'bitstamp': symbol,
-    'gemini': symbol,
-    'okx': symbol.replace('USD', 'USDT'),
-    'kucoin': symbol.replace('USD', 'USDT')
-    # Add more exchanges if needed
-}
-
-
-def load_historical_data(
-    exchange_names: Sequence[str],
-    symbol: str,
-) -> Dict[str, pd.DataFrame]:
-    data = {}
-    for exchange in exchange_names:
-        ex_symbol = exchange_symbol_map.get(exchange, symbol)
-        filename = f"data/{exchange}_{ex_symbol.replace('/', '')}.csv"
-        try:
-            df = pd.read_csv(filename, parse_dates=['timestamp'])
-            df.sort_values('timestamp', inplace=True)
-            # Ensure timestamps are timezone-naive
-            df['timestamp'] = pd.to_datetime(
-                df['timestamp']).dt.tz_localize(None)
-            df.set_index('timestamp', inplace=True)
-            data[exchange] = df
-            logging.info(f"Loaded data for {exchange}")
-        except FileNotFoundError:
-            logging.error("Data file %s not found.", filename)
-        except Exception as e:
-            logging.error(f"Error loading data from {filename}: {e}")
-    return data
-
-
-def synchronize_data(data: Mapping[str, pd.DataFrame]) -> pd.DataFrame:
-    # Merge on timestamp using outer join and forward fill
-    df_list = []
-    for ex_name, df in data.items():
-        df = df[['bid', 'ask']]
-        df.columns = pd.MultiIndex.from_product([[ex_name], df.columns])
-        df_list.append(df)
-    if not df_list:
-        logging.error("No data frames to merge. Exiting.")
-        exit(1)
-    df_merged = pd.concat(df_list, axis=1).ffill().dropna()
-    logging.info("Data synchronized across exchanges")
-    return df_merged
-
-
-<<<<<<< HEAD
-def calculate_profit(buy_price, sell_price, buy_fee, sell_fee, amount, slippage=0.0005):
-    # Apply slippage: buy prices get worse (higher), sell prices get worse (lower)
-    buy_price_with_slip = buy_price * (1 + slippage)
-    sell_price_with_slip = sell_price * (1 - slippage)
-    
-    buy_cost = buy_price_with_slip * amount * (1 + buy_fee)
-    sell_revenue = sell_price_with_slip * amount * (1 - sell_fee)
-    profit = sell_revenue - buy_cost
-    profit_percent = (profit / buy_cost) * 100
-    return profit_percent, profit
-
-
-def check_arbitrage_opportunities(exchanges_config, order_books, balances):
-=======
-def calculate_profit(
-    buy_price: float,
-    sell_price: float,
-    buy_fee: float,
-    sell_fee: float,
-    amount: float,
-    slippage: float = 0.0,
-) -> Tuple[float, float]:
-    """Calculate profit with fees and optional slippage."""
-    buy_price_adj = buy_price * (1 + slippage)
-    sell_price_adj = sell_price * (1 - slippage)
-    buy_cost = buy_price_adj * amount * (1 + buy_fee)
-    sell_revenue = sell_price_adj * amount * (1 - sell_fee)
-    profit = sell_revenue - buy_cost
-    profit_percent = (profit / buy_cost) * 100
-    return profit_percent, profit
-
-
-def check_arbitrage_opportunities(
-    exchanges_config: Mapping[str, Mapping[str, Any]],
-    order_books: Mapping[str, Mapping[str, float]],
-    balances: Mapping[str, Mapping[str, float]],
-) -> List[Dict[str, Any]]:
->>>>>>> f437dc65
-    opportunities = []
-    exchange_names = list(order_books.keys())
-    for buy_ex in exchange_names:
-        for sell_ex in exchange_names:
-            if buy_ex == sell_ex:
-                continue
-            buy_price = order_books[buy_ex]['ask']
-            sell_price = order_books[sell_ex]['bid']
-            if buy_price and sell_price and buy_price < sell_price:
-                buy_fee = exchanges_config[buy_ex]['fees']['taker']
-                sell_fee = exchanges_config[sell_ex]['fees']['taker']
-
-                # Calculate maximum amount based on USD balance only
-                max_amount_usd = balances[buy_ex]['USD'] / \
-                    (buy_price * (1 + buy_fee))
-                max_amount = min(
-                    trade_amount, max_trade_amount, max_amount_usd)
-
-                if max_amount > 0:
-                    profit_percent, profit = calculate_profit(
-                        buy_price,
-                        sell_price,
-                        buy_fee,
-                        sell_fee,
-                        max_amount,
-                        slippage=0.0005,
-                    )
-                    logging.debug(
-                        "Evaluated opportunity: Buy on %s at %s, "
-                        "Sell on %s at %s, Profit%%: %.4f",
-                        buy_ex,
-                        buy_price,
-                        sell_ex,
-                        sell_price,
-                        profit_percent,
-                    )
-                    logging.info(
-                        "Evaluated opportunity: Buy on %s at %s, "
-                        "Sell on %s at %s, Profit%%: %.4f",
-                        buy_ex,
-                        buy_price,
-                        sell_ex,
-                        sell_price,
-                        profit_percent,
-                    )
-                    if profit_percent >= min_profit_percent:
-                        opportunity = {
-                            'buy_exchange': buy_ex,
-                            'sell_exchange': sell_ex,
-                            'buy_price': buy_price,
-                            'sell_price': sell_price,
-                            'profit_percent': profit_percent,
-                            'profit': profit,
-                            'amount': max_amount,
-                            'timestamp': None  # To be set during backtesting
-                        }
-                        opportunities.append(opportunity)
-    return opportunities
-
-
-def simulate_trade(
-    balances: Dict[str, Dict[str, float]],
-    opportunity: Mapping[str, Any],
-    exchanges_config: Mapping[str, Mapping[str, Any]],
-) -> bool:
-    buy_ex = opportunity['buy_exchange']
-    sell_ex = opportunity['sell_exchange']
-    amount = opportunity['amount']
-    buy_price = opportunity['buy_price']
-    sell_price = opportunity['sell_price']
-    buy_fee = exchanges_config[buy_ex]['fees']['taker']
-    sell_fee = exchanges_config[sell_ex]['fees']['taker']
-
-    cost = amount * buy_price * (1 + buy_fee)
-    revenue = amount * sell_price * (1 - sell_fee)
-
-    # Check if sufficient USD balance exists for buying
-    if balances[buy_ex]['USD'] >= cost:
-        # Execute the trade
-        balances[buy_ex]['USD'] -= cost
-        balances[sell_ex]['USD'] += revenue
-
-    # No need to adjust BTC balances because buy and sell are immediate
-
-        logging.info(
-            "Trade executed: Buy %s BTC on %s at %s, Sell on %s at %s",
-            amount,
-            buy_ex,
-            buy_price,
-            sell_ex,
-            sell_price,
-        )
-        return True
-    else:
-        logging.warning(
-            "Insufficient USD balance for trade on %s. "
-            "Required: %s, Available: %s",
-            buy_ex,
-            cost,
-            balances[buy_ex]["USD"],
-        )
-        return False
-
-
-def backtest(
-    df_merged: pd.DataFrame,
-    exchanges_config: Mapping[str, Mapping[str, Any]],
-    initial_balance: float,
-) -> Tuple[Dict[str, Dict[str, float]], List[Dict[str, Any]]]:
-    exchange_names = df_merged.columns.levels[0]
-    # Initialize balances with USD only
-    balances = {ex: {'USD': initial_balance, 'BTC': 0}
-                for ex in exchange_names}
-    trade_log = []
-
-    for timestamp, row in df_merged.iterrows():
-        order_books = {}
-        for ex in exchange_names:
-            bid = row.get((ex, 'bid'), None)
-            ask = row.get((ex, 'ask'), None)
-            order_books[ex] = {'bid': bid, 'ask': ask}
-
-        # Check for arbitrage opportunities
-        opportunities = check_arbitrage_opportunities(
-            exchanges_config, order_books, balances)
-
-        # Simulate trades
-        for opp in opportunities:
-            opp['timestamp'] = timestamp
-            success = simulate_trade(balances, opp, exchanges_config)
-            if success:
-                trade_log.append({
-                    'timestamp': timestamp,
-                    **opp
-                })
-    return balances, trade_log
-
-
-def calculate_advanced_metrics(trade_log_df: pd.DataFrame) -> Dict[str, Any]:
-    df = trade_log_df.copy()
-
-    avg_profit_per_trade = df['profit'].mean()
-    largest_profit = df['profit'].max()
-    largest_loss = df['profit'].min()
-
-    df['timestamp'] = pd.to_datetime(df['timestamp'])
-    df.loc[:, 'duration'] = df['timestamp'].diff()
-    df = df.dropna(subset=['duration'])
-    df.loc[:, 'duration'] = pd.to_timedelta(df['duration'])
-    avg_trade_duration = df['duration'].mean()
-    avg_trade_duration_in_minutes = avg_trade_duration.total_seconds() / 60
-
-    trade_frequency = len(df) / len(df['timestamp'].unique())
-
-    df.loc[:, 'return'] = df['profit'] / (df['buy_price'] * df['amount'])
-    total_return = df['return'].sum()
-    days = (df['timestamp'].max() - df['timestamp'].min()).days
-    annualized_return = (1 + total_return) ** (365 /
-                                               days) - 1 if days > 0 else 0
-
-    sharpe_ratio = np.sqrt(365) * df['return'].mean() / df['return'].std()
-    downside_returns = df[df['return'] < 0]['return']
-    sortino_ratio = np.sqrt(365) * df['return'].mean() / \
-        downside_returns.std() if len(downside_returns) > 0 else np.inf
-
-    cumulative_returns = (1 + df['return']).cumprod()
-    peak = cumulative_returns.expanding(min_periods=1).max()
-    drawdown = (cumulative_returns / peak - 1)
-    max_drawdown = drawdown.min()
-
-    calmar_ratio = annualized_return / \
-        abs(max_drawdown) if max_drawdown != 0 else np.inf
-
-    return {
-        "Trade Frequency": trade_frequency,
-        "Avg Profit per Trade": avg_profit_per_trade,
-        "Largest Single Profit": largest_profit,
-        "Largest Single Loss": largest_loss,
-        "Avg Trade Duration": avg_trade_duration_in_minutes,
-        "Total Return": total_return,
-        "Annualized Return": annualized_return,
-        "Sharpe Ratio": sharpe_ratio,
-        "Sortino Ratio": sortino_ratio,
-        "Maximum Drawdown": max_drawdown,
-        "Calmar Ratio": calmar_ratio,
-    }
-
-
-def color_profit(value: str) -> str:
-    numeric_value = float(value.replace("$", "").replace("%", ""))
-    return (
-        f"{Fore.GREEN}{value}{Style.RESET_ALL}"
-        if numeric_value > 0
-        else f"{Fore.RED}{value}{Style.RESET_ALL}"
-    )
-
-
-def main_backtest() -> None:
-    # Option to run full backtest or with specific exchanges
-    if len(sys.argv) > 1 and sys.argv[1] == 'partial':
-        # Run backtest with Coinbase and Bitfinex only
-        exchange_names = ['bitfinex', 'coinbase']
-        logging.info("Running backtest with Coinbase and Bitfinex only.")
-    else:
-        # Run full backtest with all exchanges
-        exchange_names = [ex['name'] for ex in config['exchanges']]
-        logging.info("Running full backtest with all exchanges.")
-
-    # Load and synchronize historical data
-    data = load_historical_data(exchange_names, symbol)
-    if not data:
-        logging.error("No data loaded. Exiting.")
-        return
-
-    df_merged = synchronize_data(data)
-    initial_balance = config["initial_balance"]
-
-    # Run backtest
-    balances, trade_log = backtest(
-        df_merged, exchanges_config, initial_balance)
-
-    # Convert trade_log to DataFrame
-    trade_log_df = pd.DataFrame(trade_log)
-
-    # Calculate performance metrics
-    total_profit = sum(trade['profit'] for trade in trade_log)
-    logging.info(f"Total Profit: ${total_profit:.2f}")
-    logging.info(f"Final Balances: {balances}")
-
-    start_time = datetime.strptime("2021-01-01 03:16:00", "%Y-%m-%d %H:%M:%S")
-    end_time = datetime.strptime("2021-01-01 03:47:00", "%Y-%m-%d %H:%M:%S")
-    time_diff = end_time - start_time
-
-    total_profit = trade_log_df['profit'].sum()
-
-    summary_data = [
-        ["Total Profit", f"{Fore.GREEN}${total_profit:.2f}{Style.RESET_ALL}"],
-        ["Number of Trades", len(trade_log_df)],
-        ["Time Frame", f"{Fore.YELLOW}{time_diff}{Style.RESET_ALL}"],
-    ]
-
-    advanced_metrics = calculate_advanced_metrics(trade_log_df)
-
-    print(f"\n{Fore.MAGENTA}{'=' * 60}{Style.RESET_ALL}")
-    print(f"{Fore.MAGENTA}BACKTEST RESULTS{Style.RESET_ALL}".center(60))
-    print(f"{Fore.MAGENTA}{'=' * 60}{Style.RESET_ALL}\n")
-
-    print(
-        f"{Fore.YELLOW}Profit of ${total_profit:.2f} made in "
-        f"{time_diff}{Style.RESET_ALL}\n"
-    )
-
-    summary_data = [
-        ["Total Profit", f"{Fore.GREEN}${total_profit:.2f}{Style.RESET_ALL}"],
-        ["Number of Trades", len(trade_log_df)],
-        ["Time Frame", f"{Fore.YELLOW}{time_diff}{Style.RESET_ALL}"],
-    ]
-    print(
-        tabulate(
-            summary_data,
-            headers=["Metric", "Value"],
-            tablefmt="fancy_grid",
-        )
-    )
-
-    advanced_metrics_table = [
-        [
-            "Trade Frequency",
-            f"{advanced_metrics['Trade Frequency']:.2f} trades/minute",
-        ],
-        [
-            "Avg Profit per Trade",
-            color_profit(f"${advanced_metrics['Avg Profit per Trade']:.2f}"),
-        ],
-        [
-            "Largest Single Profit",
-            (
-                f"{Fore.GREEN}${advanced_metrics['Largest Single Profit']:.2f}"
-                f"{Style.RESET_ALL}"
-            ),
-        ],
-        [
-            "Largest Single Loss",
-            (
-                f"{Fore.RED}${advanced_metrics['Largest Single Loss']:.2f}"
-                f"{Style.RESET_ALL}"
-            ),
-        ],
-        [
-            "Avg Trade Duration",
-            f"{advanced_metrics['Avg Trade Duration']:.2f} minutes",
-        ],
-        ["Total Return", f"{advanced_metrics['Total Return']:.2%}"]
-    ]
-
-    print("\nAdvanced Metrics")
-    print(
-        tabulate(
-            advanced_metrics_table,
-            headers=[
-                f"{Fore.MAGENTA}Metric{Style.RESET_ALL}",
-                f"{Fore.MAGENTA}Value{Style.RESET_ALL}",
-            ],
-            tablefmt="fancy_grid",
-        )
-    )
-
-    additional_data = [
-        [
-            "Profit Range",
-            (
-                f"{Fore.RED}${advanced_metrics['Largest Single Loss']:.2f}"
-                f"{Style.RESET_ALL} <-> "
-                f"{Fore.GREEN}${advanced_metrics['Largest Single Profit']:.2f}"
-                f"{Style.RESET_ALL}"
-            ),
-        ],
-        ["Most Common Pair", "Coinbase (Buy) -> Bitfinex (Sell)"]
-    ]
-
-    print("\nAdditional Statistics")
-    print(
-        tabulate(
-            additional_data,
-            headers=[
-                f"{Fore.MAGENTA}Metric{Style.RESET_ALL}",
-                f"{Fore.MAGENTA}Value{Style.RESET_ALL}",
-            ],
-            tablefmt="fancy_grid",
-        )
-    )
-
-    print(f"\n{Fore.CYAN}Trade Log:{Style.RESET_ALL}")
-
-    if not trade_log_df.empty:
-        trade_log_df_display = trade_log_df.copy()
-        trade_log_df_display["timestamp"] = (
-            trade_log_df_display["timestamp"].dt.strftime("%Y-%m-%d %H:%M:%S")
-        )
-        trade_log_df_display["profit"] = trade_log_df_display["profit"].apply(
-            lambda x: color_profit(f"${x:.2f}")
-        )
-        trade_log_df_display["buy_exchange"] = trade_log_df_display[
-            "buy_exchange"
-        ].apply(lambda x: f"{Fore.YELLOW}{x}{Style.RESET_ALL}")
-        trade_log_df_display["sell_exchange"] = trade_log_df_display[
-            "sell_exchange"
-        ].apply(lambda x: f"{Fore.YELLOW}{x}{Style.RESET_ALL}")
-
-        display_columns = [
-            "timestamp",
-            "buy_exchange",
-            "sell_exchange",
-            "buy_price",
-            "sell_price",
-            "profit",
-        ]
-
-        # Select 3 rows with different profits
-        sample_rows = trade_log_df_display.drop_duplicates(
-            'profit').sample(n=3)
-
-        # If we couldn't get 3 unique profit values, just take 3 random rows
-        if len(sample_rows) < 3:
-            sample_rows = trade_log_df_display.sample(n=3)
-
-        # Sort the sample rows by timestamp
-        sample_rows = sample_rows.sort_values('timestamp')
-
-        print(
-            f"\n{Fore.CYAN}{Back.BLACK}"
-            f"{'SELECTED TRADES FROM LOG':^70}{Style.RESET_ALL}"
-        )
-        print(
-            tabulate(
-                sample_rows[display_columns].values.tolist(),
-                headers=[
-                    f"{Fore.MAGENTA}{header}{Style.RESET_ALL}"
-                    for header in [
-                        "Timestamp",
-                        "Buy Exchange",
-                        "Sell Exchange",
-                        "Buy Price",
-                        "Sell Price",
-                        "Profit",
-                    ]
-                ],
-                tablefmt="fancy_grid",
-                showindex=False,
-            )
-        )
-    else:
-        print(
-            f"\n{Fore.RED}No trades were executed during the backtest."
-            f"{Style.RESET_ALL}\n"
-        )
-
-    # Add a bunch of space after the last table
-    print("\n" * 5)
-
-    # Save trade log to CSV
-    trade_log_df.to_csv('trade_log.csv', index=False)
-    logging.info("Trade log saved to trade_log.csv")
-
-
-if __name__ == '__main__':
-    main_backtest()
+# backtest.py
+
+import numpy as np  # type: ignore
+import pandas as pd  # type: ignore
+import json
+import logging
+from datetime import datetime
+import os
+import sys
+from tabulate import tabulate  # type: ignore
+from colorama import Back, Fore, Style, init  # type: ignore
+from typing import Any, Dict, List, Mapping, Sequence, Tuple, cast
+
+init(autoreset=True)
+
+# Ensure logs directory exists
+LOG_DIR = 'logs'
+if not os.path.exists(LOG_DIR):
+    os.makedirs(LOG_DIR)
+
+# Configure logging
+logging.basicConfig(
+    filename=os.path.join(
+        LOG_DIR,
+        f"backtest_{datetime.now().strftime('%Y%m%d_%H%M%S')}.log",
+    ),
+    level=logging.INFO,
+    format="%(asctime)s [%(levelname)s] %(message)s",
+)
+
+# Load configuration
+
+
+def load_config() -> Dict[str, Any]:
+    try:
+        with open('config.json', 'r') as f:
+            config = cast(Dict[str, Any], json.load(f))
+        # Validate config parameters
+        required_keys = [
+            "exchanges",
+            "symbol",
+            "min_profit_percent",
+            "trade_amount",
+            "max_trade_amount",
+            "initial_balance",
+        ]
+        for key in required_keys:
+            if key not in config:
+                raise ValueError(f"Missing required config parameter: {key}")
+        return config
+    except Exception as e:
+        logging.error(f"Error loading configuration: {e}")
+        exit(1)
+
+
+config = load_config()
+
+# Extract configuration parameters
+exchanges_config = {ex['name']: ex for ex in config['exchanges']}
+symbol = config['symbol']
+min_profit_percent = config['min_profit_percent']
+trade_amount = config['trade_amount']
+max_trade_amount = config['max_trade_amount']
+
+# Map symbols per exchange (if needed)
+exchange_symbol_map = {
+    'binance': symbol,
+    'kraken': symbol.replace('BTC', 'XBT'),
+    'coinbase': symbol,
+    'bitfinex': symbol,
+    'huobi': symbol.replace('USD', 'USDT'),
+    'bittrex': symbol,
+    'poloniex': symbol,
+    'bitstamp': symbol,
+    'gemini': symbol,
+    'okx': symbol.replace('USD', 'USDT'),
+    'kucoin': symbol.replace('USD', 'USDT')
+    # Add more exchanges if needed
+}
+
+
+def load_historical_data(
+    exchange_names: Sequence[str],
+    symbol: str,
+) -> Dict[str, pd.DataFrame]:
+    data = {}
+    for exchange in exchange_names:
+        ex_symbol = exchange_symbol_map.get(exchange, symbol)
+        filename = f"data/{exchange}_{ex_symbol.replace('/', '')}.csv"
+        try:
+            df = pd.read_csv(filename, parse_dates=['timestamp'])
+            df.sort_values('timestamp', inplace=True)
+            # Ensure timestamps are timezone-naive
+            df['timestamp'] = pd.to_datetime(
+                df['timestamp']).dt.tz_localize(None)
+            df.set_index('timestamp', inplace=True)
+            data[exchange] = df
+            logging.info(f"Loaded data for {exchange}")
+        except FileNotFoundError:
+            logging.error("Data file %s not found.", filename)
+        except Exception as e:
+            logging.error(f"Error loading data from {filename}: {e}")
+    return data
+
+
+def synchronize_data(data: Mapping[str, pd.DataFrame]) -> pd.DataFrame:
+    # Merge on timestamp using outer join and forward fill
+    df_list = []
+    for ex_name, df in data.items():
+        df = df[['bid', 'ask']]
+        df.columns = pd.MultiIndex.from_product([[ex_name], df.columns])
+        df_list.append(df)
+    if not df_list:
+        logging.error("No data frames to merge. Exiting.")
+        exit(1)
+    df_merged = pd.concat(df_list, axis=1).ffill().dropna()
+    logging.info("Data synchronized across exchanges")
+    return df_merged
+
+
+def calculate_profit(
+    buy_price: float,
+    sell_price: float,
+    buy_fee: float,
+    sell_fee: float,
+    amount: float,
+    slippage: float = 0.0005,
+) -> Tuple[float, float]:
+    """Calculate profit with fees and slippage.
+    
+    Slippage applies as: buy prices get worse (higher), sell prices get worse (lower)
+    """
+    buy_price_with_slip = buy_price * (1 + slippage)
+    sell_price_with_slip = sell_price * (1 - slippage)
+    
+    buy_cost = buy_price_with_slip * amount * (1 + buy_fee)
+    sell_revenue = sell_price_with_slip * amount * (1 - sell_fee)
+    profit = sell_revenue - buy_cost
+    profit_percent = (profit / buy_cost) * 100
+    return profit_percent, profit
+
+
+def check_arbitrage_opportunities(
+    exchanges_config: Mapping[str, Mapping[str, Any]],
+    order_books: Mapping[str, Mapping[str, float]],
+    balances: Mapping[str, Mapping[str, float]],
+) -> List[Dict[str, Any]]:
+    opportunities = []
+    exchange_names = list(order_books.keys())
+    for buy_ex in exchange_names:
+        for sell_ex in exchange_names:
+            if buy_ex == sell_ex:
+                continue
+            buy_price = order_books[buy_ex]['ask']
+            sell_price = order_books[sell_ex]['bid']
+            if buy_price and sell_price and buy_price < sell_price:
+                buy_fee = exchanges_config[buy_ex]['fees']['taker']
+                sell_fee = exchanges_config[sell_ex]['fees']['taker']
+
+                # Calculate maximum amount based on USD balance only
+                max_amount_usd = balances[buy_ex]['USD'] / \
+                    (buy_price * (1 + buy_fee))
+                max_amount = min(
+                    trade_amount, max_trade_amount, max_amount_usd)
+
+                if max_amount > 0:
+                    profit_percent, profit = calculate_profit(
+                        buy_price,
+                        sell_price,
+                        buy_fee,
+                        sell_fee,
+                        max_amount,
+                        slippage=0.0005,
+                    )
+                    logging.debug(
+                        "Evaluated opportunity: Buy on %s at %s, "
+                        "Sell on %s at %s, Profit%%: %.4f",
+                        buy_ex,
+                        buy_price,
+                        sell_ex,
+                        sell_price,
+                        profit_percent,
+                    )
+                    logging.info(
+                        "Evaluated opportunity: Buy on %s at %s, "
+                        "Sell on %s at %s, Profit%%: %.4f",
+                        buy_ex,
+                        buy_price,
+                        sell_ex,
+                        sell_price,
+                        profit_percent,
+                    )
+                    if profit_percent >= min_profit_percent:
+                        opportunity = {
+                            'buy_exchange': buy_ex,
+                            'sell_exchange': sell_ex,
+                            'buy_price': buy_price,
+                            'sell_price': sell_price,
+                            'profit_percent': profit_percent,
+                            'profit': profit,
+                            'amount': max_amount,
+                            'timestamp': None  # To be set during backtesting
+                        }
+                        opportunities.append(opportunity)
+    return opportunities
+
+
+def simulate_trade(
+    balances: Dict[str, Dict[str, float]],
+    opportunity: Mapping[str, Any],
+    exchanges_config: Mapping[str, Mapping[str, Any]],
+) -> bool:
+    buy_ex = opportunity['buy_exchange']
+    sell_ex = opportunity['sell_exchange']
+    amount = opportunity['amount']
+    buy_price = opportunity['buy_price']
+    sell_price = opportunity['sell_price']
+    buy_fee = exchanges_config[buy_ex]['fees']['taker']
+    sell_fee = exchanges_config[sell_ex]['fees']['taker']
+
+    cost = amount * buy_price * (1 + buy_fee)
+    revenue = amount * sell_price * (1 - sell_fee)
+
+    # Check if sufficient USD balance exists for buying
+    if balances[buy_ex]['USD'] >= cost:
+        # Execute the trade
+        balances[buy_ex]['USD'] -= cost
+        balances[sell_ex]['USD'] += revenue
+
+    # No need to adjust BTC balances because buy and sell are immediate
+
+        logging.info(
+            "Trade executed: Buy %s BTC on %s at %s, Sell on %s at %s",
+            amount,
+            buy_ex,
+            buy_price,
+            sell_ex,
+            sell_price,
+        )
+        return True
+    else:
+        logging.warning(
+            "Insufficient USD balance for trade on %s. "
+            "Required: %s, Available: %s",
+            buy_ex,
+            cost,
+            balances[buy_ex]["USD"],
+        )
+        return False
+
+
+def backtest(
+    df_merged: pd.DataFrame,
+    exchanges_config: Mapping[str, Mapping[str, Any]],
+    initial_balance: float,
+) -> Tuple[Dict[str, Dict[str, float]], List[Dict[str, Any]]]:
+    exchange_names = df_merged.columns.levels[0]
+    # Initialize balances with USD only
+    balances = {ex: {'USD': initial_balance, 'BTC': 0}
+                for ex in exchange_names}
+    trade_log = []
+
+    for timestamp, row in df_merged.iterrows():
+        order_books = {}
+        for ex in exchange_names:
+            bid = row.get((ex, 'bid'), None)
+            ask = row.get((ex, 'ask'), None)
+            order_books[ex] = {'bid': bid, 'ask': ask}
+
+        # Check for arbitrage opportunities
+        opportunities = check_arbitrage_opportunities(
+            exchanges_config, order_books, balances)
+
+        # Simulate trades
+        for opp in opportunities:
+            opp['timestamp'] = timestamp
+            success = simulate_trade(balances, opp, exchanges_config)
+            if success:
+                trade_log.append({
+                    'timestamp': timestamp,
+                    **opp
+                })
+    return balances, trade_log
+
+
+def calculate_advanced_metrics(trade_log_df: pd.DataFrame) -> Dict[str, Any]:
+    df = trade_log_df.copy()
+
+    avg_profit_per_trade = df['profit'].mean()
+    largest_profit = df['profit'].max()
+    largest_loss = df['profit'].min()
+
+    df['timestamp'] = pd.to_datetime(df['timestamp'])
+    df.loc[:, 'duration'] = df['timestamp'].diff()
+    df = df.dropna(subset=['duration'])
+    df.loc[:, 'duration'] = pd.to_timedelta(df['duration'])
+    avg_trade_duration = df['duration'].mean()
+    avg_trade_duration_in_minutes = avg_trade_duration.total_seconds() / 60
+
+    trade_frequency = len(df) / len(df['timestamp'].unique())
+
+    df.loc[:, 'return'] = df['profit'] / (df['buy_price'] * df['amount'])
+    total_return = df['return'].sum()
+    days = (df['timestamp'].max() - df['timestamp'].min()).days
+    annualized_return = (1 + total_return) ** (365 /
+                                               days) - 1 if days > 0 else 0
+
+    sharpe_ratio = np.sqrt(365) * df['return'].mean() / df['return'].std()
+    downside_returns = df[df['return'] < 0]['return']
+    sortino_ratio = np.sqrt(365) * df['return'].mean() / \
+        downside_returns.std() if len(downside_returns) > 0 else np.inf
+
+    cumulative_returns = (1 + df['return']).cumprod()
+    peak = cumulative_returns.expanding(min_periods=1).max()
+    drawdown = (cumulative_returns / peak - 1)
+    max_drawdown = drawdown.min()
+
+    calmar_ratio = annualized_return / \
+        abs(max_drawdown) if max_drawdown != 0 else np.inf
+
+    return {
+        "Trade Frequency": trade_frequency,
+        "Avg Profit per Trade": avg_profit_per_trade,
+        "Largest Single Profit": largest_profit,
+        "Largest Single Loss": largest_loss,
+        "Avg Trade Duration": avg_trade_duration_in_minutes,
+        "Total Return": total_return,
+        "Annualized Return": annualized_return,
+        "Sharpe Ratio": sharpe_ratio,
+        "Sortino Ratio": sortino_ratio,
+        "Maximum Drawdown": max_drawdown,
+        "Calmar Ratio": calmar_ratio,
+    }
+
+
+def color_profit(value: str) -> str:
+    numeric_value = float(value.replace("$", "").replace("%", ""))
+    return (
+        f"{Fore.GREEN}{value}{Style.RESET_ALL}"
+        if numeric_value > 0
+        else f"{Fore.RED}{value}{Style.RESET_ALL}"
+    )
+
+
+def main_backtest() -> None:
+    # Option to run full backtest or with specific exchanges
+    if len(sys.argv) > 1 and sys.argv[1] == 'partial':
+        # Run backtest with Coinbase and Bitfinex only
+        exchange_names = ['bitfinex', 'coinbase']
+        logging.info("Running backtest with Coinbase and Bitfinex only.")
+    else:
+        # Run full backtest with all exchanges
+        exchange_names = [ex['name'] for ex in config['exchanges']]
+        logging.info("Running full backtest with all exchanges.")
+
+    # Load and synchronize historical data
+    data = load_historical_data(exchange_names, symbol)
+    if not data:
+        logging.error("No data loaded. Exiting.")
+        return
+
+    df_merged = synchronize_data(data)
+    initial_balance = config["initial_balance"]
+
+    # Run backtest
+    balances, trade_log = backtest(
+        df_merged, exchanges_config, initial_balance)
+
+    # Convert trade_log to DataFrame
+    trade_log_df = pd.DataFrame(trade_log)
+
+    # Calculate performance metrics
+    total_profit = sum(trade['profit'] for trade in trade_log)
+    logging.info(f"Total Profit: ${total_profit:.2f}")
+    logging.info(f"Final Balances: {balances}")
+
+    start_time = datetime.strptime("2021-01-01 03:16:00", "%Y-%m-%d %H:%M:%S")
+    end_time = datetime.strptime("2021-01-01 03:47:00", "%Y-%m-%d %H:%M:%S")
+    time_diff = end_time - start_time
+
+    total_profit = trade_log_df['profit'].sum()
+
+    summary_data = [
+        ["Total Profit", f"{Fore.GREEN}${total_profit:.2f}{Style.RESET_ALL}"],
+        ["Number of Trades", len(trade_log_df)],
+        ["Time Frame", f"{Fore.YELLOW}{time_diff}{Style.RESET_ALL}"],
+    ]
+
+    advanced_metrics = calculate_advanced_metrics(trade_log_df)
+
+    print(f"\n{Fore.MAGENTA}{'=' * 60}{Style.RESET_ALL}")
+    print(f"{Fore.MAGENTA}BACKTEST RESULTS{Style.RESET_ALL}".center(60))
+    print(f"{Fore.MAGENTA}{'=' * 60}{Style.RESET_ALL}\n")
+
+    print(
+        f"{Fore.YELLOW}Profit of ${total_profit:.2f} made in "
+        f"{time_diff}{Style.RESET_ALL}\n"
+    )
+
+    summary_data = [
+        ["Total Profit", f"{Fore.GREEN}${total_profit:.2f}{Style.RESET_ALL}"],
+        ["Number of Trades", len(trade_log_df)],
+        ["Time Frame", f"{Fore.YELLOW}{time_diff}{Style.RESET_ALL}"],
+    ]
+    print(
+        tabulate(
+            summary_data,
+            headers=["Metric", "Value"],
+            tablefmt="fancy_grid",
+        )
+    )
+
+    advanced_metrics_table = [
+        [
+            "Trade Frequency",
+            f"{advanced_metrics['Trade Frequency']:.2f} trades/minute",
+        ],
+        [
+            "Avg Profit per Trade",
+            color_profit(f"${advanced_metrics['Avg Profit per Trade']:.2f}"),
+        ],
+        [
+            "Largest Single Profit",
+            (
+                f"{Fore.GREEN}${advanced_metrics['Largest Single Profit']:.2f}"
+                f"{Style.RESET_ALL}"
+            ),
+        ],
+        [
+            "Largest Single Loss",
+            (
+                f"{Fore.RED}${advanced_metrics['Largest Single Loss']:.2f}"
+                f"{Style.RESET_ALL}"
+            ),
+        ],
+        [
+            "Avg Trade Duration",
+            f"{advanced_metrics['Avg Trade Duration']:.2f} minutes",
+        ],
+        ["Total Return", f"{advanced_metrics['Total Return']:.2%}"]
+    ]
+
+    print("\nAdvanced Metrics")
+    print(
+        tabulate(
+            advanced_metrics_table,
+            headers=[
+                f"{Fore.MAGENTA}Metric{Style.RESET_ALL}",
+                f"{Fore.MAGENTA}Value{Style.RESET_ALL}",
+            ],
+            tablefmt="fancy_grid",
+        )
+    )
+
+    additional_data = [
+        [
+            "Profit Range",
+            (
+                f"{Fore.RED}${advanced_metrics['Largest Single Loss']:.2f}"
+                f"{Style.RESET_ALL} <-> "
+                f"{Fore.GREEN}${advanced_metrics['Largest Single Profit']:.2f}"
+                f"{Style.RESET_ALL}"
+            ),
+        ],
+        ["Most Common Pair", "Coinbase (Buy) -> Bitfinex (Sell)"]
+    ]
+
+    print("\nAdditional Statistics")
+    print(
+        tabulate(
+            additional_data,
+            headers=[
+                f"{Fore.MAGENTA}Metric{Style.RESET_ALL}",
+                f"{Fore.MAGENTA}Value{Style.RESET_ALL}",
+            ],
+            tablefmt="fancy_grid",
+        )
+    )
+
+    print(f"\n{Fore.CYAN}Trade Log:{Style.RESET_ALL}")
+
+    if not trade_log_df.empty:
+        trade_log_df_display = trade_log_df.copy()
+        trade_log_df_display["timestamp"] = (
+            trade_log_df_display["timestamp"].dt.strftime("%Y-%m-%d %H:%M:%S")
+        )
+        trade_log_df_display["profit"] = trade_log_df_display["profit"].apply(
+            lambda x: color_profit(f"${x:.2f}")
+        )
+        trade_log_df_display["buy_exchange"] = trade_log_df_display[
+            "buy_exchange"
+        ].apply(lambda x: f"{Fore.YELLOW}{x}{Style.RESET_ALL}")
+        trade_log_df_display["sell_exchange"] = trade_log_df_display[
+            "sell_exchange"
+        ].apply(lambda x: f"{Fore.YELLOW}{x}{Style.RESET_ALL}")
+
+        display_columns = [
+            "timestamp",
+            "buy_exchange",
+            "sell_exchange",
+            "buy_price",
+            "sell_price",
+            "profit",
+        ]
+
+        # Select 3 rows with different profits
+        sample_rows = trade_log_df_display.drop_duplicates(
+            'profit').sample(n=3)
+
+        # If we couldn't get 3 unique profit values, just take 3 random rows
+        if len(sample_rows) < 3:
+            sample_rows = trade_log_df_display.sample(n=3)
+
+        # Sort the sample rows by timestamp
+        sample_rows = sample_rows.sort_values('timestamp')
+
+        print(
+            f"\n{Fore.CYAN}{Back.BLACK}"
+            f"{'SELECTED TRADES FROM LOG':^70}{Style.RESET_ALL}"
+        )
+        print(
+            tabulate(
+                sample_rows[display_columns].values.tolist(),
+                headers=[
+                    f"{Fore.MAGENTA}{header}{Style.RESET_ALL}"
+                    for header in [
+                        "Timestamp",
+                        "Buy Exchange",
+                        "Sell Exchange",
+                        "Buy Price",
+                        "Sell Price",
+                        "Profit",
+                    ]
+                ],
+                tablefmt="fancy_grid",
+                showindex=False,
+            )
+        )
+    else:
+        print(
+            f"\n{Fore.RED}No trades were executed during the backtest."
+            f"{Style.RESET_ALL}\n"
+        )
+
+    # Add a bunch of space after the last table
+    print("\n" * 5)
+
+    # Save trade log to CSV
+    trade_log_df.to_csv('trade_log.csv', index=False)
+    logging.info("Trade log saved to trade_log.csv")
+
+
+if __name__ == '__main__':
+    main_backtest()