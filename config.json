{
  "exchanges": [
    {
      "name": "binance",
      "api_key_env": "BINANCE_API_KEY",
      "secret_key_env": "BINANCE_SECRET_KEY",
      "fees": {
        "taker": 0.001,
        "maker": 0.001
      }
    },
    {
      "name": "kraken",
      "api_key_env": "KRAKEN_API_KEY",
      "secret_key_env": "KRAKEN_SECRET_KEY",
      "fees": {
        "taker": 0.001,
        "maker": 0.001
      }
    },    {
      "name": "coinbase",
      "api_key_env": "COINBASE_API_KEY",
      "secret_key_env": "COINBASE_SECRET_KEY",
      "fees": {
<<<<<<< HEAD
        "taker": 0.0035,
        "maker": 0.0025
=======
        "taker": 0.001,
        "maker": 0.001
>>>>>>> f437dc65
      }
    },
    {
      "name": "bitfinex",
      "api_key_env": "BITFINEX_API_KEY",
      "secret_key_env": "BITFINEX_SECRET_KEY",
      "fees": {
        "taker": 0.001,
        "maker": 0.001
      }
    },
    {
      "name": "huobi",
      "api_key_env": "HUOBI_API_KEY",
      "secret_key_env": "HUOBI_SECRET_KEY",
      "fees": {
        "taker": 0.001,
        "maker": 0.001
      }
    },
    {
      "name": "bittrex",
      "api_key_env": "BITTREX_API_KEY",
      "secret_key_env": "BITTREX_SECRET_KEY",
      "fees": {
        "taker": 0.001,
        "maker": 0.001
      }
    },
    {
      "name": "poloniex",
      "api_key_env": "POLONIEX_API_KEY",
      "secret_key_env": "POLONIEX_SECRET_KEY",
      "fees": {
        "taker": 0.001,
        "maker": 0.001
      }
    },
    {
      "name": "bitstamp",
      "api_key_env": "BITSTAMP_API_KEY",
      "secret_key_env": "BITSTAMP_SECRET_KEY",
      "fees": {
        "taker": 0.001,
        "maker": 0.001
      }
    },
    {
      "name": "gemini",
      "api_key_env": "GEMINI_API_KEY",
      "secret_key_env": "GEMINI_SECRET_KEY",
      "fees": {
        "taker": 0.001,
        "maker": 0.001
      }
    },
    {
      "name": "okx",
      "api_key_env": "OKX_API_KEY",
      "secret_key_env": "OKX_SECRET_KEY",
      "fees": {
        "taker": 0.001,
        "maker": 0.001
      }
    },
    {
      "name": "kucoin",
      "api_key_env": "KUCOIN_API_KEY",
      "secret_key_env": "KUCOIN_SECRET_KEY",
      "fees": {
        "taker": 0.001,
        "maker": 0.001
      }
    },
    {
      "name": "ftx",
      "api_key_env": "FTX_API_KEY",
      "secret_key_env": "FTX_SECRET_KEY",
      "fees": {
        "taker": 0.001,
        "maker": 0.001
      }
    }
  ],
  "symbol": "BTC/USD",
  "min_profit_percent": 0.001,
  "trade_amount": 0.05,
  "max_trade_amount": 5,
  "trade_currency": "BTC",
  "initial_balance": 1000000,
  "log_level": "INFO",
  "check_interval": 2.5
}
<|MERGE_RESOLUTION|>--- conflicted
+++ resolved
@@ -1,124 +1,118 @@
-{
-  "exchanges": [
-    {
-      "name": "binance",
-      "api_key_env": "BINANCE_API_KEY",
-      "secret_key_env": "BINANCE_SECRET_KEY",
-      "fees": {
-        "taker": 0.001,
-        "maker": 0.001
-      }
-    },
-    {
-      "name": "kraken",
-      "api_key_env": "KRAKEN_API_KEY",
-      "secret_key_env": "KRAKEN_SECRET_KEY",
-      "fees": {
-        "taker": 0.001,
-        "maker": 0.001
-      }
-    },    {
-      "name": "coinbase",
-      "api_key_env": "COINBASE_API_KEY",
-      "secret_key_env": "COINBASE_SECRET_KEY",
-      "fees": {
-<<<<<<< HEAD
-        "taker": 0.0035,
-        "maker": 0.0025
-=======
-        "taker": 0.001,
-        "maker": 0.001
->>>>>>> f437dc65
-      }
-    },
-    {
-      "name": "bitfinex",
-      "api_key_env": "BITFINEX_API_KEY",
-      "secret_key_env": "BITFINEX_SECRET_KEY",
-      "fees": {
-        "taker": 0.001,
-        "maker": 0.001
-      }
-    },
-    {
-      "name": "huobi",
-      "api_key_env": "HUOBI_API_KEY",
-      "secret_key_env": "HUOBI_SECRET_KEY",
-      "fees": {
-        "taker": 0.001,
-        "maker": 0.001
-      }
-    },
-    {
-      "name": "bittrex",
-      "api_key_env": "BITTREX_API_KEY",
-      "secret_key_env": "BITTREX_SECRET_KEY",
-      "fees": {
-        "taker": 0.001,
-        "maker": 0.001
-      }
-    },
-    {
-      "name": "poloniex",
-      "api_key_env": "POLONIEX_API_KEY",
-      "secret_key_env": "POLONIEX_SECRET_KEY",
-      "fees": {
-        "taker": 0.001,
-        "maker": 0.001
-      }
-    },
-    {
-      "name": "bitstamp",
-      "api_key_env": "BITSTAMP_API_KEY",
-      "secret_key_env": "BITSTAMP_SECRET_KEY",
-      "fees": {
-        "taker": 0.001,
-        "maker": 0.001
-      }
-    },
-    {
-      "name": "gemini",
-      "api_key_env": "GEMINI_API_KEY",
-      "secret_key_env": "GEMINI_SECRET_KEY",
-      "fees": {
-        "taker": 0.001,
-        "maker": 0.001
-      }
-    },
-    {
-      "name": "okx",
-      "api_key_env": "OKX_API_KEY",
-      "secret_key_env": "OKX_SECRET_KEY",
-      "fees": {
-        "taker": 0.001,
-        "maker": 0.001
-      }
-    },
-    {
-      "name": "kucoin",
-      "api_key_env": "KUCOIN_API_KEY",
-      "secret_key_env": "KUCOIN_SECRET_KEY",
-      "fees": {
-        "taker": 0.001,
-        "maker": 0.001
-      }
-    },
-    {
-      "name": "ftx",
-      "api_key_env": "FTX_API_KEY",
-      "secret_key_env": "FTX_SECRET_KEY",
-      "fees": {
-        "taker": 0.001,
-        "maker": 0.001
-      }
-    }
-  ],
-  "symbol": "BTC/USD",
-  "min_profit_percent": 0.001,
-  "trade_amount": 0.05,
-  "max_trade_amount": 5,
-  "trade_currency": "BTC",
-  "initial_balance": 1000000,
-  "log_level": "INFO",
-  "check_interval": 2.5
-}
+{
+  "exchanges": [
+    {
+      "name": "binance",
+      "api_key_env": "BINANCE_API_KEY",
+      "secret_key_env": "BINANCE_SECRET_KEY",
+      "fees": {
+        "taker": 0.001,
+        "maker": 0.001
+      }
+    },
+    {
+      "name": "kraken",
+      "api_key_env": "KRAKEN_API_KEY",
+      "secret_key_env": "KRAKEN_SECRET_KEY",
+      "fees": {
+        "taker": 0.001,
+        "maker": 0.001
+      }
+    },    {      "name": "coinbase",
+      "api_key_env": "COINBASE_API_KEY",
+      "secret_key_env": "COINBASE_SECRET_KEY",
+      "fees": {
+        "taker": 0.0035,
+        "maker": 0.0025
+      }
+    },
+    {
+      "name": "bitfinex",
+      "api_key_env": "BITFINEX_API_KEY",
+      "secret_key_env": "BITFINEX_SECRET_KEY",
+      "fees": {
+        "taker": 0.001,
+        "maker": 0.001
+      }
+    },
+    {
+      "name": "huobi",
+      "api_key_env": "HUOBI_API_KEY",
+      "secret_key_env": "HUOBI_SECRET_KEY",
+      "fees": {
+        "taker": 0.001,
+        "maker": 0.001
+      }
+    },
+    {
+      "name": "bittrex",
+      "api_key_env": "BITTREX_API_KEY",
+      "secret_key_env": "BITTREX_SECRET_KEY",
+      "fees": {
+        "taker": 0.001,
+        "maker": 0.001
+      }
+    },
+    {
+      "name": "poloniex",
+      "api_key_env": "POLONIEX_API_KEY",
+      "secret_key_env": "POLONIEX_SECRET_KEY",
+      "fees": {
+        "taker": 0.001,
+        "maker": 0.001
+      }
+    },
+    {
+      "name": "bitstamp",
+      "api_key_env": "BITSTAMP_API_KEY",
+      "secret_key_env": "BITSTAMP_SECRET_KEY",
+      "fees": {
+        "taker": 0.001,
+        "maker": 0.001
+      }
+    },
+    {
+      "name": "gemini",
+      "api_key_env": "GEMINI_API_KEY",
+      "secret_key_env": "GEMINI_SECRET_KEY",
+      "fees": {
+        "taker": 0.001,
+        "maker": 0.001
+      }
+    },
+    {
+      "name": "okx",
+      "api_key_env": "OKX_API_KEY",
+      "secret_key_env": "OKX_SECRET_KEY",
+      "fees": {
+        "taker": 0.001,
+        "maker": 0.001
+      }
+    },
+    {
+      "name": "kucoin",
+      "api_key_env": "KUCOIN_API_KEY",
+      "secret_key_env": "KUCOIN_SECRET_KEY",
+      "fees": {
+        "taker": 0.001,
+        "maker": 0.001
+      }
+    },
+    {
+      "name": "ftx",
+      "api_key_env": "FTX_API_KEY",
+      "secret_key_env": "FTX_SECRET_KEY",
+      "fees": {
+        "taker": 0.001,
+        "maker": 0.001
+      }
+    }
+  ],
+  "symbol": "BTC/USD",
+  "min_profit_percent": 0.001,
+  "trade_amount": 0.05,
+  "max_trade_amount": 5,
+  "trade_currency": "BTC",
+  "initial_balance": 1000000,
+  "log_level": "INFO",
+  "check_interval": 2.5
+}