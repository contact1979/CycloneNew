--- conflicted
+++ resolved
@@ -5,12 +5,8 @@
 import math # For isnan
 from datetime import datetime
 from dataclasses import dataclass, field
-<<<<<<< HEAD
-from typing import Dict, Optional, Tuple, Any, TYPE_CHECKING
-
-=======
-from typing import Dict, Optional, Tuple, TYPE_CHECKING, Any
->>>>>>> 83297371
+from typing import Dict, Optional, Tuple, Any, TYPE_CHECKING, Any
+
 try:
     import redis  # type: ignore
 except ImportError:  # pragma: no cover
